<<<<<<< HEAD
from modules.api.models import StableDiffusionTxt2ImgProcessingAPI, StableDiffusionImg2ImgProcessingAPI, InterrogateAPI
=======
import time
import uvicorn
from gradio.processing_utils import encode_pil_to_base64, decode_base64_to_file, decode_base64_to_image
from fastapi import APIRouter, Depends, HTTPException
import modules.shared as shared
from modules import devices
from modules.api.models import *
>>>>>>> dc7425a5
from modules.processing import StableDiffusionProcessingTxt2Img, StableDiffusionProcessingImg2Img, process_images
from modules.sd_samplers import all_samplers
from modules.extras import run_extras, run_pnginfo


def upscaler_to_index(name: str):
    try:
        return [x.name.lower() for x in shared.sd_upscalers].index(name.lower())
    except:
        raise HTTPException(status_code=400, detail=f"Invalid upscaler, needs to be on of these: {' , '.join([x.name for x in sd_upscalers])}")


sampler_to_index = lambda name: next(filter(lambda row: name.lower() == row[1].name.lower(), enumerate(all_samplers)), None)


def setUpscalers(req: dict):
    reqDict = vars(req)
    reqDict['extras_upscaler_1'] = upscaler_to_index(req.upscaler_1)
    reqDict['extras_upscaler_2'] = upscaler_to_index(req.upscaler_2)
    reqDict.pop('upscaler_1')
    reqDict.pop('upscaler_2')
    return reqDict

class InterrogateResponse(BaseModel):
    caption: str = Field(default=None, title="Caption", description="The generated caption for the image.")
    parameters: Json
    info: Json


class Api:
    def __init__(self, app, queue_lock):
        self.router = APIRouter()
        self.app = app
        self.queue_lock = queue_lock
<<<<<<< HEAD
        self.app.add_api_route("/sdapi/v1/txt2img", self.text2imgapi, methods=["POST"])
        self.app.add_api_route("/sdapi/v1/img2img", self.img2imgapi, methods=["POST"])
        self.app.add_api_route("/sdapi/v1/interrogate", self.interrogateapi, methods=["POST"])

    def __base64_to_image(self, base64_string):
        # if has a comma, deal with prefix
        if "," in base64_string:
            base64_string = base64_string.split(",")[1]
        imgdata = base64.b64decode(base64_string)
        # convert base64 to PIL image
        return Image.open(io.BytesIO(imgdata))
=======
        self.app.add_api_route("/sdapi/v1/txt2img", self.text2imgapi, methods=["POST"], response_model=TextToImageResponse)
        self.app.add_api_route("/sdapi/v1/img2img", self.img2imgapi, methods=["POST"], response_model=ImageToImageResponse)
        self.app.add_api_route("/sdapi/v1/extra-single-image", self.extras_single_image_api, methods=["POST"], response_model=ExtrasSingleImageResponse)
        self.app.add_api_route("/sdapi/v1/extra-batch-images", self.extras_batch_images_api, methods=["POST"], response_model=ExtrasBatchImagesResponse)
        self.app.add_api_route("/sdapi/v1/png-info", self.pnginfoapi, methods=["POST"], response_model=PNGInfoResponse)
        self.app.add_api_route("/sdapi/v1/progress", self.progressapi, methods=["GET"], response_model=ProgressResponse)
>>>>>>> dc7425a5

    def text2imgapi(self, txt2imgreq: StableDiffusionTxt2ImgProcessingAPI):
        sampler_index = sampler_to_index(txt2imgreq.sampler_index)

        if sampler_index is None:
            raise HTTPException(status_code=404, detail="Sampler not found")

        populate = txt2imgreq.copy(update={ # Override __init__ params
            "sd_model": shared.sd_model,
            "sampler_index": sampler_index[0],
            "do_not_save_samples": True,
            "do_not_save_grid": True
            }
        )
        p = StableDiffusionProcessingTxt2Img(**vars(populate))
        # Override object param

        shared.state.begin()

        with self.queue_lock:
            processed = process_images(p)

        shared.state.end()

        b64images = list(map(encode_pil_to_base64, processed.images))

        return TextToImageResponse(images=b64images, parameters=vars(txt2imgreq), info=processed.js())

    def img2imgapi(self, img2imgreq: StableDiffusionImg2ImgProcessingAPI):
        sampler_index = sampler_to_index(img2imgreq.sampler_index)

        if sampler_index is None:
            raise HTTPException(status_code=404, detail="Sampler not found")


        init_images = img2imgreq.init_images
        if init_images is None:
            raise HTTPException(status_code=404, detail="Init image not found")

        mask = img2imgreq.mask
        if mask:
            mask = decode_base64_to_image(mask)


        populate = img2imgreq.copy(update={ # Override __init__ params
            "sd_model": shared.sd_model,
            "sampler_index": sampler_index[0],
            "do_not_save_samples": True,
            "do_not_save_grid": True,
            "mask": mask
            }
        )
        p = StableDiffusionProcessingImg2Img(**vars(populate))

        imgs = []
        for img in init_images:
            img = decode_base64_to_image(img)
            imgs = [img] * p.batch_size

        p.init_images = imgs

        shared.state.begin()

        with self.queue_lock:
            processed = process_images(p)

        shared.state.end()

        b64images = list(map(encode_pil_to_base64, processed.images))

        if (not img2imgreq.include_init_images):
            img2imgreq.init_images = None
            img2imgreq.mask = None

        return ImageToImageResponse(images=b64images, parameters=vars(img2imgreq), info=processed.js())

    def extras_single_image_api(self, req: ExtrasSingleImageRequest):
        reqDict = setUpscalers(req)

        reqDict['image'] = decode_base64_to_image(reqDict['image'])

        with self.queue_lock:
            result = run_extras(extras_mode=0, image_folder="", input_dir="", output_dir="", **reqDict)

        return ExtrasSingleImageResponse(image=encode_pil_to_base64(result[0][0]), html_info=result[1])

    def extras_batch_images_api(self, req: ExtrasBatchImagesRequest):
        reqDict = setUpscalers(req)

        def prepareFiles(file):
            file = decode_base64_to_file(file.data, file_path=file.name)
            file.orig_name = file.name
            return file

        reqDict['image_folder'] = list(map(prepareFiles, reqDict['imageList']))
        reqDict.pop('imageList')

        with self.queue_lock:
            result = run_extras(extras_mode=1, image="", input_dir="", output_dir="", **reqDict)

        return ExtrasBatchImagesResponse(images=list(map(encode_pil_to_base64, result[0])), html_info=result[1])

    def pnginfoapi(self, req: PNGInfoRequest):
        if(not req.image.strip()):
            return PNGInfoResponse(info="")

        result = run_pnginfo(decode_base64_to_image(req.image.strip()))

        return PNGInfoResponse(info=result[1])

    def progressapi(self, req: ProgressRequest = Depends()):
        # copy from check_progress_call of ui.py

        if shared.state.job_count == 0:
            return ProgressResponse(progress=0, eta_relative=0, state=shared.state.dict())

        # avoid dividing zero
        progress = 0.01

        if shared.state.job_count > 0:
            progress += shared.state.job_no / shared.state.job_count
        if shared.state.sampling_steps > 0:
            progress += 1 / shared.state.job_count * shared.state.sampling_step / shared.state.sampling_steps

        time_since_start = time.time() - shared.state.time_start
        eta = (time_since_start/progress)
        eta_relative = eta-time_since_start

        progress = min(progress, 1)

<<<<<<< HEAD
    def interrogateapi(self, interrogatereq: InterrogateAPI):
        image_b64 = interrogatereq.image
        if image_b64 is None:
            raise HTTPException(status_code=404, detail="Image not found") 

        populate = interrogatereq.copy(update={ # Override __init__ params
            }
        )

        img = self.__base64_to_image(image_b64)

        # Override object param
        with self.queue_lock:
            processed = shared.interrogator.interrogate(img)
        
        return InterrogateResponse(caption=processed, parameters=json.dumps(vars(interrogatereq)), info=None)

    def extrasapi(self):
        raise NotImplementedError
=======
        current_image = None
        if shared.state.current_image and not req.skip_current_image:
            current_image = encode_pil_to_base64(shared.state.current_image)
>>>>>>> dc7425a5

        return ProgressResponse(progress=progress, eta_relative=eta_relative, state=shared.state.dict(), current_image=current_image)

    def launch(self, server_name, port):
        self.app.include_router(self.router)
        uvicorn.run(self.app, host=server_name, port=port)<|MERGE_RESOLUTION|>--- conflicted
+++ resolved
@@ -1,6 +1,3 @@
-<<<<<<< HEAD
-from modules.api.models import StableDiffusionTxt2ImgProcessingAPI, StableDiffusionImg2ImgProcessingAPI, InterrogateAPI
-=======
 import time
 import uvicorn
 from gradio.processing_utils import encode_pil_to_base64, decode_base64_to_file, decode_base64_to_image
@@ -8,7 +5,6 @@
 import modules.shared as shared
 from modules import devices
 from modules.api.models import *
->>>>>>> dc7425a5
 from modules.processing import StableDiffusionProcessingTxt2Img, StableDiffusionProcessingImg2Img, process_images
 from modules.sd_samplers import all_samplers
 from modules.extras import run_extras, run_pnginfo
@@ -32,37 +28,19 @@
     reqDict.pop('upscaler_2')
     return reqDict
 
-class InterrogateResponse(BaseModel):
-    caption: str = Field(default=None, title="Caption", description="The generated caption for the image.")
-    parameters: Json
-    info: Json
-
 
 class Api:
     def __init__(self, app, queue_lock):
         self.router = APIRouter()
         self.app = app
         self.queue_lock = queue_lock
-<<<<<<< HEAD
-        self.app.add_api_route("/sdapi/v1/txt2img", self.text2imgapi, methods=["POST"])
-        self.app.add_api_route("/sdapi/v1/img2img", self.img2imgapi, methods=["POST"])
-        self.app.add_api_route("/sdapi/v1/interrogate", self.interrogateapi, methods=["POST"])
-
-    def __base64_to_image(self, base64_string):
-        # if has a comma, deal with prefix
-        if "," in base64_string:
-            base64_string = base64_string.split(",")[1]
-        imgdata = base64.b64decode(base64_string)
-        # convert base64 to PIL image
-        return Image.open(io.BytesIO(imgdata))
-=======
         self.app.add_api_route("/sdapi/v1/txt2img", self.text2imgapi, methods=["POST"], response_model=TextToImageResponse)
         self.app.add_api_route("/sdapi/v1/img2img", self.img2imgapi, methods=["POST"], response_model=ImageToImageResponse)
         self.app.add_api_route("/sdapi/v1/extra-single-image", self.extras_single_image_api, methods=["POST"], response_model=ExtrasSingleImageResponse)
         self.app.add_api_route("/sdapi/v1/extra-batch-images", self.extras_batch_images_api, methods=["POST"], response_model=ExtrasBatchImagesResponse)
         self.app.add_api_route("/sdapi/v1/png-info", self.pnginfoapi, methods=["POST"], response_model=PNGInfoResponse)
         self.app.add_api_route("/sdapi/v1/progress", self.progressapi, methods=["GET"], response_model=ProgressResponse)
->>>>>>> dc7425a5
+        self.app.add_api_route("/sdapi/v1/interrogate", self.interrogateapi, methods=["POST"])
 
     def text2imgapi(self, txt2imgreq: StableDiffusionTxt2ImgProcessingAPI):
         sampler_index = sampler_to_index(txt2imgreq.sampler_index)
@@ -139,6 +117,8 @@
 
         return ImageToImageResponse(images=b64images, parameters=vars(img2imgreq), info=processed.js())
 
+    def extrasapi(self):
+        raise NotImplementedError
     def extras_single_image_api(self, req: ExtrasSingleImageRequest):
         reqDict = setUpscalers(req)
 
@@ -193,8 +173,13 @@
 
         progress = min(progress, 1)
 
-<<<<<<< HEAD
-    def interrogateapi(self, interrogatereq: InterrogateAPI):
+        current_image = None
+        if shared.state.current_image and not req.skip_current_image:
+            current_image = encode_pil_to_base64(shared.state.current_image)
+
+        return ProgressResponse(progress=progress, eta_relative=eta_relative, state=shared.state.dict(), current_image=current_image)
+
+    def interrogateapi(self, interrogatereq: InterrogateRequest):
         image_b64 = interrogatereq.image
         if image_b64 is None:
             raise HTTPException(status_code=404, detail="Image not found") 
@@ -209,17 +194,7 @@
         with self.queue_lock:
             processed = shared.interrogator.interrogate(img)
         
-        return InterrogateResponse(caption=processed, parameters=json.dumps(vars(interrogatereq)), info=None)
-
-    def extrasapi(self):
-        raise NotImplementedError
-=======
-        current_image = None
-        if shared.state.current_image and not req.skip_current_image:
-            current_image = encode_pil_to_base64(shared.state.current_image)
->>>>>>> dc7425a5
-
-        return ProgressResponse(progress=progress, eta_relative=eta_relative, state=shared.state.dict(), current_image=current_image)
+        return InterrogateResponse(caption=processed)
 
     def launch(self, server_name, port):
         self.app.include_router(self.router)
