--- conflicted
+++ resolved
@@ -223,7 +223,6 @@
 # Try using TCMalloc on Linux
 prepare_tcmalloc() {
     if [[ "${OSTYPE}" == "linux"* ]] && [[ -z "${NO_TCMALLOC}" ]] && [[ -z "${LD_PRELOAD}" ]]; then
-<<<<<<< HEAD
         # Define Tcmalloc Libs arrays
         TCMALLOC_LIBS=("libtcmalloc(_minimal|)\.so\.\d" "libtcmalloc\.so\.\d")
 
@@ -247,15 +246,7 @@
               printf "\e[1m\e[31mCannot locate TCMalloc (improves CPU memory usage)\e[0m\n"
           fi
         done
-=======
-        TCMALLOC="$(PATH=/sbin:$PATH ldconfig -p | grep -Po "libtcmalloc(_minimal|)\.so\.\d" | head -n 1)"
-        if [[ ! -z "${TCMALLOC}" ]]; then
-            echo "Using TCMalloc: ${TCMALLOC}"
-            export LD_PRELOAD="${TCMALLOC}"
-        else
-            printf "\e[1m\e[31mCannot locate TCMalloc (improves CPU memory usage)\e[0m\n"
-        fi
->>>>>>> f92d6149
+
     fi
 }
 
