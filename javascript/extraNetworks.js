--- conflicted
+++ resolved
@@ -1,182 +1,179 @@
-
-function setupExtraNetworksForTab(tabname){
-    gradioApp().querySelector('#'+tabname+'_extra_tabs').classList.add('extra-networks')
-
-    var tabs = gradioApp().querySelector('#'+tabname+'_extra_tabs > div')
-    var search = gradioApp().querySelector('#'+tabname+'_extra_search textarea')
-    var refresh = gradioApp().getElementById(tabname+'_extra_refresh')
-
-    search.classList.add('search')
-    tabs.appendChild(search)
-    tabs.appendChild(refresh)
-
-    search.addEventListener("input", function(evt){
-        searchTerm = search.value.toLowerCase()
-
-        gradioApp().querySelectorAll('#'+tabname+'_extra_tabs div.card').forEach(function(elem){
-            text = elem.querySelector('.name').textContent.toLowerCase() + " " + elem.querySelector('.search_term').textContent.toLowerCase()
-            elem.style.display = text.indexOf(searchTerm) == -1 ? "none" : ""
-        })
-    });
-}
-
-var activePromptTextarea = {};
-
-function setupExtraNetworks(){
-    setupExtraNetworksForTab('txt2img')
-    setupExtraNetworksForTab('img2img')
-
-    function registerPrompt(tabname, id){
-        var textarea = gradioApp().querySelector("#" + id + " > label > textarea");
-
-        if (! activePromptTextarea[tabname]){
-            activePromptTextarea[tabname] = textarea
-        }
-
-		textarea.addEventListener("focus", function(){
-            activePromptTextarea[tabname] = textarea;
-		});
-    }
-
-    registerPrompt('txt2img', 'txt2img_prompt')
-    registerPrompt('txt2img', 'txt2img_neg_prompt')
-    registerPrompt('img2img', 'img2img_prompt')
-    registerPrompt('img2img', 'img2img_neg_prompt')
-}
-
-onUiLoaded(setupExtraNetworks)
-
-var re_extranet   =    /<([^:]+:[^:]+):[\d\.]+>/;
-var re_extranet_g = /\s+<([^:]+:[^:]+):[\d\.]+>/g;
-
-function tryToRemoveExtraNetworkFromPrompt(textarea, text){
-    var m = text.match(re_extranet)
-    if(! m) return false
-
-    var partToSearch = m[1]
-    var replaced = false
-    var newTextareaText = textarea.value.replaceAll(re_extranet_g, function(found, index){
-        m = found.match(re_extranet);
-        if(m[1] == partToSearch){
-            replaced = true;
-            return ""
-        }
-        return found;
-    })
-
-    if(replaced){
-        textarea.value = newTextareaText
-        return true;
-    }
-
-    return false
-}
-
-function cardClicked(tabname, textToAdd, allowNegativePrompt){
-    var textarea = allowNegativePrompt ? activePromptTextarea[tabname] : gradioApp().querySelector("#" + tabname + "_prompt > label > textarea")
-
-    if(! tryToRemoveExtraNetworkFromPrompt(textarea, textToAdd)){
-        textarea.value = textarea.value + opts.extra_networks_add_text_separator + textToAdd
-    }
-
-    updateInput(textarea)
-}
-
-function saveCardPreview(event, tabname, filename){
-    var textarea = gradioApp().querySelector("#" + tabname + '_preview_filename  > label > textarea')
-    var button = gradioApp().getElementById(tabname + '_save_preview')
-
-    textarea.value = filename
-    updateInput(textarea)
-
-    button.click()
-
-    event.stopPropagation()
-    event.preventDefault()
-}
-
-function extraNetworksSearchButton(tabs_id, event){
-    searchTextarea = gradioApp().querySelector("#" + tabs_id + ' > div > textarea')
-    button = event.target
-    text = button.classList.contains("search-all") ? "" : button.textContent.trim()
-
-    searchTextarea.value = text
-    updateInput(searchTextarea)
-}
-
-var globalPopup = null;
-var globalPopupInner = null;
-function popup(contents){
-    if(! globalPopup){
-        globalPopup = document.createElement('div')
-        globalPopup.onclick = function(){ globalPopup.style.display = "none"; };
-        globalPopup.classList.add('global-popup');
-
-        var close = document.createElement('div')
-        close.classList.add('global-popup-close');
-        close.onclick = function(){ globalPopup.style.display = "none"; };
-        close.title = "Close";
-        globalPopup.appendChild(close)
-
-        globalPopupInner = document.createElement('div')
-        globalPopupInner.onclick = function(event){ event.stopPropagation(); return false; };
-        globalPopupInner.classList.add('global-popup-inner');
-        globalPopup.appendChild(globalPopupInner)
-
-        gradioApp().appendChild(globalPopup);
-    }
-
-    globalPopupInner.innerHTML = '';
-    globalPopupInner.appendChild(contents);
-
-    globalPopup.style.display = "flex";
-}
-
-function extraNetworksShowMetadata(event, text){
-    elem = document.createElement('pre')
-    elem.classList.add('popup-metadata');
-    elem.textContent = text;
-
-    popup(elem);
-<<<<<<< HEAD
-    
-    event.stopPropagation()
-=======
-}
-
-function requestGet(url, data, handler, errorHandler){
-    var xhr = new XMLHttpRequest();
-    var args = Object.keys(data).map(function(k){ return encodeURIComponent(k) + '=' + encodeURIComponent(data[k]) }).join('&')
-    xhr.open("GET", url + "?" + args, true);
-
-    xhr.onreadystatechange = function () {
-        if (xhr.readyState === 4) {
-            if (xhr.status === 200) {
-                try {
-                    var js = JSON.parse(xhr.responseText);
-                    handler(js)
-                } catch (error) {
-                    console.error(error);
-                    errorHandler()
-                }
-            } else{
-                errorHandler()
-            }
-        }
-    };
-    var js = JSON.stringify(data);
-    xhr.send(js);
-}
-
-function extraNetworksRequestMetadata(extraPage, cardName){
-    showError = function(){ extraNetworksShowMetadata("there was an error getting metadata"); }
-
-    requestGet("./sd_extra_networks/metadata", {"page": extraPage, "item": cardName}, function(data){
-        if(data && data.metadata){
-            extraNetworksShowMetadata(data.metadata)
-        } else{
-            showError()
-        }
-    }, showError)
->>>>>>> 70615448
-}
+
+function setupExtraNetworksForTab(tabname){
+    gradioApp().querySelector('#'+tabname+'_extra_tabs').classList.add('extra-networks')
+
+    var tabs = gradioApp().querySelector('#'+tabname+'_extra_tabs > div')
+    var search = gradioApp().querySelector('#'+tabname+'_extra_search textarea')
+    var refresh = gradioApp().getElementById(tabname+'_extra_refresh')
+
+    search.classList.add('search')
+    tabs.appendChild(search)
+    tabs.appendChild(refresh)
+
+    search.addEventListener("input", function(evt){
+        searchTerm = search.value.toLowerCase()
+
+        gradioApp().querySelectorAll('#'+tabname+'_extra_tabs div.card').forEach(function(elem){
+            text = elem.querySelector('.name').textContent.toLowerCase() + " " + elem.querySelector('.search_term').textContent.toLowerCase()
+            elem.style.display = text.indexOf(searchTerm) == -1 ? "none" : ""
+        })
+    });
+}
+
+var activePromptTextarea = {};
+
+function setupExtraNetworks(){
+    setupExtraNetworksForTab('txt2img')
+    setupExtraNetworksForTab('img2img')
+
+    function registerPrompt(tabname, id){
+        var textarea = gradioApp().querySelector("#" + id + " > label > textarea");
+
+        if (! activePromptTextarea[tabname]){
+            activePromptTextarea[tabname] = textarea
+        }
+
+		textarea.addEventListener("focus", function(){
+            activePromptTextarea[tabname] = textarea;
+		});
+    }
+
+    registerPrompt('txt2img', 'txt2img_prompt')
+    registerPrompt('txt2img', 'txt2img_neg_prompt')
+    registerPrompt('img2img', 'img2img_prompt')
+    registerPrompt('img2img', 'img2img_neg_prompt')
+}
+
+onUiLoaded(setupExtraNetworks)
+
+var re_extranet   =    /<([^:]+:[^:]+):[\d\.]+>/;
+var re_extranet_g = /\s+<([^:]+:[^:]+):[\d\.]+>/g;
+
+function tryToRemoveExtraNetworkFromPrompt(textarea, text){
+    var m = text.match(re_extranet)
+    if(! m) return false
+
+    var partToSearch = m[1]
+    var replaced = false
+    var newTextareaText = textarea.value.replaceAll(re_extranet_g, function(found, index){
+        m = found.match(re_extranet);
+        if(m[1] == partToSearch){
+            replaced = true;
+            return ""
+        }
+        return found;
+    })
+
+    if(replaced){
+        textarea.value = newTextareaText
+        return true;
+    }
+
+    return false
+}
+
+function cardClicked(tabname, textToAdd, allowNegativePrompt){
+    var textarea = allowNegativePrompt ? activePromptTextarea[tabname] : gradioApp().querySelector("#" + tabname + "_prompt > label > textarea")
+
+    if(! tryToRemoveExtraNetworkFromPrompt(textarea, textToAdd)){
+        textarea.value = textarea.value + opts.extra_networks_add_text_separator + textToAdd
+    }
+
+    updateInput(textarea)
+}
+
+function saveCardPreview(event, tabname, filename){
+    var textarea = gradioApp().querySelector("#" + tabname + '_preview_filename  > label > textarea')
+    var button = gradioApp().getElementById(tabname + '_save_preview')
+
+    textarea.value = filename
+    updateInput(textarea)
+
+    button.click()
+
+    event.stopPropagation()
+    event.preventDefault()
+}
+
+function extraNetworksSearchButton(tabs_id, event){
+    searchTextarea = gradioApp().querySelector("#" + tabs_id + ' > div > textarea')
+    button = event.target
+    text = button.classList.contains("search-all") ? "" : button.textContent.trim()
+
+    searchTextarea.value = text
+    updateInput(searchTextarea)
+}
+
+var globalPopup = null;
+var globalPopupInner = null;
+function popup(contents){
+    if(! globalPopup){
+        globalPopup = document.createElement('div')
+        globalPopup.onclick = function(){ globalPopup.style.display = "none"; };
+        globalPopup.classList.add('global-popup');
+
+        var close = document.createElement('div')
+        close.classList.add('global-popup-close');
+        close.onclick = function(){ globalPopup.style.display = "none"; };
+        close.title = "Close";
+        globalPopup.appendChild(close)
+
+        globalPopupInner = document.createElement('div')
+        globalPopupInner.onclick = function(event){ event.stopPropagation(); return false; };
+        globalPopupInner.classList.add('global-popup-inner');
+        globalPopup.appendChild(globalPopupInner)
+
+        gradioApp().appendChild(globalPopup);
+    }
+
+    globalPopupInner.innerHTML = '';
+    globalPopupInner.appendChild(contents);
+
+    globalPopup.style.display = "flex";
+}
+
+function extraNetworksShowMetadata(event, text){
+    elem = document.createElement('pre')
+    elem.classList.add('popup-metadata');
+    elem.textContent = text;
+
+    popup(elem);
+    
+    event.stopPropagation()
+}
+
+function requestGet(url, data, handler, errorHandler){
+    var xhr = new XMLHttpRequest();
+    var args = Object.keys(data).map(function(k){ return encodeURIComponent(k) + '=' + encodeURIComponent(data[k]) }).join('&')
+    xhr.open("GET", url + "?" + args, true);
+
+    xhr.onreadystatechange = function () {
+        if (xhr.readyState === 4) {
+            if (xhr.status === 200) {
+                try {
+                    var js = JSON.parse(xhr.responseText);
+                    handler(js)
+                } catch (error) {
+                    console.error(error);
+                    errorHandler()
+                }
+            } else{
+                errorHandler()
+            }
+        }
+    };
+    var js = JSON.stringify(data);
+    xhr.send(js);
+}
+
+function extraNetworksRequestMetadata(extraPage, cardName){
+    showError = function(){ extraNetworksShowMetadata("there was an error getting metadata"); }
+
+    requestGet("./sd_extra_networks/metadata", {"page": extraPage, "item": cardName}, function(data){
+        if(data && data.metadata){
+            extraNetworksShowMetadata(data.metadata)
+        } else{
+            showError()
+        }
+    }, showError)
+}